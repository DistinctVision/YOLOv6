#!/usr/bin/env python3
# -*- coding:utf-8 -*-
import os
import time
from copy import deepcopy
import os.path as osp

from tqdm import tqdm

import numpy as np
import torch
from torch.cuda import amp
from torch.nn.parallel import DistributedDataParallel as DDP
from torch.utils.tensorboard import SummaryWriter

import tools.eval as eval
from yolov6.data.data_load import create_dataloader
from yolov6.models.yolo import build_model
from yolov6.models.loss import ComputeLoss
from yolov6.utils.events import LOGGER, NCOLS, load_yaml, write_tblog
from yolov6.utils.ema import ModelEMA, de_parallel
from yolov6.utils.checkpoint import load_state_dict, save_checkpoint, strip_optimizer
from yolov6.solver.build import build_optimizer, build_lr_scheduler

class Trainer:
    def __init__(self, args, cfg, device):
        self.args = args
        self.cfg = cfg
        self.device = device

        if args.resume:
            self.ckpt = torch.load(args.resume, map_location='cpu')

        self.rank = args.rank
        self.local_rank = args.local_rank
        self.world_size = args.world_size
        self.main_process = self.rank in [-1, 0]
        self.save_dir = args.save_dir
        # get data loader
        self.data_dict = load_yaml(args.data_path)
        self.num_classes = self.data_dict['nc']
        self.train_loader, self.val_loader = self.get_data_loader(args, cfg, self.data_dict)
        # get model and optimizer
        model = self.get_model(args, cfg, self.num_classes, device)
        self.optimizer = self.get_optimizer(args, cfg, model)
        self.scheduler, self.lf = self.get_lr_scheduler(args, cfg, self.optimizer)
        self.ema = ModelEMA(model) if self.main_process else None
        self.model = self.parallel_model(args, model, device)
        self.model.nc, self.model.names = self.data_dict['nc'], self.data_dict['names']
        # tensorboard
        self.tblogger = SummaryWriter(self.save_dir) if self.main_process else None

<<<<<<< HEAD
        self.start_epoch = 0   

=======
        self.start_epoch = 0

        # resume ckpt from user-defined path
        if args.resume:
            assert os.path.isfile(args.resume), 'ERROR: --resume checkpoint does not exists'
            self.ckpt = torch.load(args.resume, map_location='cpu')
            self.start_epoch = self.ckpt['epoch'] + 1
            
>>>>>>> a1aa6796
        self.max_epoch = args.epochs
        self.max_stepnum = len(self.train_loader)
        self.batch_size = args.batch_size
        self.img_size = args.img_size


    # Training Process

    def train(self):
        try:
            self.train_before_loop()
            for self.epoch in range(self.start_epoch, self.max_epoch):
                self.train_in_loop()

        except Exception as _:
            LOGGER.error('ERROR in training loop or eval/save model.')
            raise
        finally:
            self.train_after_loop()

    # Training loop for each epoch
    def train_in_loop(self):
        try:
            self.prepare_for_steps()
            for self.step, self.batch_data in self.pbar:
                self.train_in_steps()
                self.print_details()
        except Exception as _:
            LOGGER.error('ERROR in training steps.')
            raise
        try:
            self.eval_and_save()
        except Exception as _:
            LOGGER.error('ERROR in evaluate and save model.')
            raise

    # Training loop for batchdata
    def train_in_steps(self):
        images, targets = self.prepro_data(self.batch_data, self.device)
        # forward
        with amp.autocast(enabled=self.device != 'cpu'):
            preds = self.model(images)
            total_loss, loss_items = self.compute_loss(preds, targets)
            if self.rank != -1:
                total_loss *= self.world_size
        # backward
        self.scaler.scale(total_loss).backward()
        self.loss_items = loss_items
        self.update_optimizer()

    def eval_and_save(self):
        remaining_epochs = self.max_epoch - self.epoch
        eval_interval = self.args.eval_interval if remaining_epochs > self.args.heavy_eval_range else 1
        is_val_epoch = (not self.args.eval_final_only or (remaining_epochs == 1)) and (self.epoch % eval_interval == 0)
        if self.main_process:
            self.ema.update_attr(self.model, include=['nc', 'names', 'stride']) # update attributes for ema model
            if is_val_epoch:
                self.eval_model()
                self.ap = self.evaluate_results[0] * 0.1 + self.evaluate_results[1] * 0.9
                self.best_ap = max(self.ap, self.best_ap)
            # save ckpt
            ckpt = {
                    'model': deepcopy(de_parallel(self.model)).half(),
                    'ema': deepcopy(self.ema.ema).half(),
                    'updates': self.ema.updates,
                    'optimizer': self.optimizer.state_dict(),
                    'epoch': self.epoch,
                    }

            save_ckpt_dir = osp.join(self.save_dir, 'weights')
            save_checkpoint(ckpt, (is_val_epoch) and (self.ap == self.best_ap), save_ckpt_dir, model_name='last_ckpt')
            del ckpt
            # log for tensorboard
            write_tblog(self.tblogger, self.epoch, self.evaluate_results, self.mean_loss)

    def eval_model(self):
        results = eval.run(self.data_dict,
                           batch_size=self.batch_size // self.world_size * 2,
                           img_size=self.img_size,
                           model=self.ema.ema,
                           dataloader=self.val_loader,
                           save_dir=self.save_dir,
                           task='train')

        LOGGER.info(f"Epoch: {self.epoch} | mAP@0.5: {results[0]} | mAP@0.50:0.95: {results[1]}")
        self.evaluate_results = results[:2]

    def train_before_loop(self):
        LOGGER.info('Training start...')
        self.start_time = time.time()
        self.warmup_stepnum = max(round(self.cfg.solver.warmup_epochs * self.max_stepnum), 1000)
        self.scheduler.last_epoch = self.start_epoch - 1
        self.last_opt_step = -1
        self.scaler = amp.GradScaler(enabled=self.device != 'cpu')

        self.best_ap, self.ap = 0.0, 0.0
        self.evaluate_results = (0, 0) # AP50, AP50_95
        self.compute_loss = ComputeLoss(iou_type=self.cfg.model.head.iou_type)

        if hasattr(self, "ckpt"):
<<<<<<< HEAD
            self.optimizer.load_state_dict(self.ckpt['optimizer'])
            self.start_epoch = self.ckpt['epoch'] + 1
            if self.ema:
                self.ema.ema.load_state_dict(self.ckpt['ema'].float().state_dict())
                self.ema.updates = self.ckpt['updates']
=======
            resume_state_dict = self.ckpt['model'].float().state_dict()  # checkpoint's state_dict as FP32
            self.model.load_state_dict(resume_state_dict, strict=True)  # load model state dict
            self.optimizer.load_state_dict(self.ckpt['optimizer']) # load optimizer
            self.start_epoch = self.ckpt['epoch'] + 1
            self.ema.ema.load_state_dict(self.ckpt['ema'].float().state_dict()) # load ema state dict
            self.ema.updates = self.ckpt['updates']
>>>>>>> a1aa6796

    def prepare_for_steps(self):
        if self.epoch > self.start_epoch:
            self.scheduler.step()
        self.model.train()
        if self.rank != -1:
            self.train_loader.sampler.set_epoch(self.epoch)
        self.mean_loss = torch.zeros(4, device=self.device)
        self.optimizer.zero_grad()

        LOGGER.info(('\n' + '%10s' * 5) % ('Epoch', 'iou_loss', 'l1_loss', 'obj_loss', 'cls_loss'))
        self.pbar = enumerate(self.train_loader)
        if self.main_process:
            self.pbar = tqdm(self.pbar, total=self.max_stepnum, ncols=NCOLS, bar_format='{l_bar}{bar:10}{r_bar}{bar:-10b}')

    # Print loss after each steps
    def print_details(self):
        if self.main_process:
            self.mean_loss = (self.mean_loss * self.step + self.loss_items) / (self.step + 1)
            self.pbar.set_description(('%10s' + '%10.4g' * 4) % (f'{self.epoch}/{self.max_epoch - 1}', \
                                                                *(self.mean_loss)))

    # Empty cache if training finished
    def train_after_loop(self):
        if self.main_process:
            LOGGER.info(f'\nTraining completed in {(time.time() - self.start_time) / 3600:.3f} hours.')
            save_ckpt_dir = osp.join(self.save_dir, 'weights')
            strip_optimizer(save_ckpt_dir, self.epoch)  # strip optimizers for saved pt model
        if self.device != 'cpu':
            torch.cuda.empty_cache()

    def update_optimizer(self):
        curr_step = self.step + self.max_stepnum * self.epoch
        self.accumulate = max(1, round(64 / self.batch_size))
        if curr_step <= self.warmup_stepnum:
            self.accumulate = max(1, np.interp(curr_step, [0, self.warmup_stepnum], [1, 64 / self.batch_size]).round())
            for k, param in enumerate(self.optimizer.param_groups):
                warmup_bias_lr = self.cfg.solver.warmup_bias_lr if k == 2 else 0.0
                param['lr'] = np.interp(curr_step, [0, self.warmup_stepnum], [warmup_bias_lr, param['initial_lr'] * self.lf(self.epoch)])
                if 'momentum' in param:
                    param['momentum'] = np.interp(curr_step, [0, self.warmup_stepnum], [self.cfg.solver.warmup_momentum, self.cfg.solver.momentum])
        if curr_step - self.last_opt_step >= self.accumulate:
            self.scaler.step(self.optimizer)
            self.scaler.update()
            self.optimizer.zero_grad()
            if self.ema:
                self.ema.update(self.model)
            self.last_opt_step = curr_step

    @staticmethod
    def get_data_loader(args, cfg, data_dict):
        train_path, val_path = data_dict['train'], data_dict['val']
        # check data
        nc = int(data_dict['nc'])
        class_names = data_dict['names']
        assert len(class_names) == nc, f'the length of class names does not match the number of classes defined'
        grid_size = max(int(max(cfg.model.head.strides)), 32)
        # create train dataloader
        train_loader = create_dataloader(train_path, args.img_size, args.batch_size // args.world_size, grid_size,
                                         hyp=dict(cfg.data_aug), augment=True, rect=False, rank=args.local_rank,
                                         workers=args.workers, shuffle=True, check_images=args.check_images,
                                         check_labels=args.check_labels, data_dict=data_dict, task='train')[0]
        # create val dataloader
        val_loader = None
        if args.rank in [-1, 0]:
            val_loader = create_dataloader(val_path, args.img_size, args.batch_size // args.world_size * 2, grid_size,
                                           hyp=dict(cfg.data_aug), rect=True, rank=-1, pad=0.5,
                                           workers=args.workers, check_images=args.check_images,
                                           check_labels=args.check_labels, data_dict=data_dict, task='val')[0]

        return train_loader, val_loader

    @staticmethod
    def prepro_data(batch_data, device):
        images = batch_data[0].to(device, non_blocking=True).float() / 255
        targets = batch_data[1].to(device)
        return images, targets

    def get_model(self, args, cfg, nc, device):
        model = build_model(cfg, nc, device)
        weights = cfg.model.pretrained
        if weights:  # finetune if pretrained model is set
            LOGGER.info(f'Loading state_dict from {weights} for fine-tuning...')
            model = load_state_dict(weights, model, map_location=device)
        if hasattr(self, "ckpt"):
            csd = self.ckpt['model'].float().state_dict()  # checkpoint state_dict as FP32
            model.load_state_dict(csd, strict=True)  # load
        LOGGER.info('Model: {}'.format(model))
        return model

    @staticmethod
    def parallel_model(args, model, device):
        # If DP mode
        dp_mode = device.type != 'cpu' and args.rank == -1
        if dp_mode and torch.cuda.device_count() > 1:
            LOGGER.warning('WARNING: DP not recommended, use DDP instead.\n')
            model = torch.nn.DataParallel(model)

        # If DDP mode
        ddp_mode = device.type != 'cpu' and args.rank != -1
        if ddp_mode:
            model = DDP(model, device_ids=[args.local_rank], output_device=args.local_rank)

        return model

    def get_optimizer(self, args, cfg, model):
        accumulate = max(1, round(64 / args.batch_size))
        cfg.solver.weight_decay *= args.batch_size * accumulate / 64
        optimizer = build_optimizer(cfg, model)
        return optimizer

    @staticmethod
    def get_lr_scheduler(args, cfg, optimizer):
        epochs = args.epochs
        lr_scheduler, lf = build_lr_scheduler(cfg, optimizer, epochs)
        return lr_scheduler, lf<|MERGE_RESOLUTION|>--- conflicted
+++ resolved
@@ -50,19 +50,8 @@
         # tensorboard
         self.tblogger = SummaryWriter(self.save_dir) if self.main_process else None
 
-<<<<<<< HEAD
         self.start_epoch = 0   
 
-=======
-        self.start_epoch = 0
-
-        # resume ckpt from user-defined path
-        if args.resume:
-            assert os.path.isfile(args.resume), 'ERROR: --resume checkpoint does not exists'
-            self.ckpt = torch.load(args.resume, map_location='cpu')
-            self.start_epoch = self.ckpt['epoch'] + 1
-            
->>>>>>> a1aa6796
         self.max_epoch = args.epochs
         self.max_stepnum = len(self.train_loader)
         self.batch_size = args.batch_size
@@ -163,20 +152,12 @@
         self.compute_loss = ComputeLoss(iou_type=self.cfg.model.head.iou_type)
 
         if hasattr(self, "ckpt"):
-<<<<<<< HEAD
             self.optimizer.load_state_dict(self.ckpt['optimizer'])
             self.start_epoch = self.ckpt['epoch'] + 1
             if self.ema:
                 self.ema.ema.load_state_dict(self.ckpt['ema'].float().state_dict())
                 self.ema.updates = self.ckpt['updates']
-=======
-            resume_state_dict = self.ckpt['model'].float().state_dict()  # checkpoint's state_dict as FP32
-            self.model.load_state_dict(resume_state_dict, strict=True)  # load model state dict
-            self.optimizer.load_state_dict(self.ckpt['optimizer']) # load optimizer
-            self.start_epoch = self.ckpt['epoch'] + 1
-            self.ema.ema.load_state_dict(self.ckpt['ema'].float().state_dict()) # load ema state dict
-            self.ema.updates = self.ckpt['updates']
->>>>>>> a1aa6796
+
 
     def prepare_for_steps(self):
         if self.epoch > self.start_epoch:
